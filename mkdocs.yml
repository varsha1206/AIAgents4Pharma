site_name: AIAgents4Pharma

nav:
  - Home: index.md

  - Talk2AIAgents4Pharma:
      - Introduction: talk2aiagents4pharma/intro.md
      - Agents:
          - T2AA4P agent: talk2aiagents4pharma/agents/main_agent.md
      - States:
          - T2AA4P state: talk2aiagents4pharma/states/state_talk2aiagents4pharma.md

  - Talk2Biomodels:
      - Introduction: talk2biomodels/intro.md
      - FAQ: talk2biomodels/faq.md
      - Case Studies:
          - Precision medicine: talk2biomodels/cases/Case_1.md
          - Epidemiology: talk2biomodels/cases/Case_2.md
          - Emergent system properties: talk2biomodels/cases/Case_3.md
      - Tutorials:
          - ./notebooks/talk2biomodels/example_models.md
      - Agents:
          - T2B agent: talk2biomodels/agents/t2b_agent.md
      - States:
          - T2B state: talk2biomodels/states/state_talk2biomodels.md
      - Models:
          - System Bio Model: talk2biomodels/models/sys_bio_model.md
          - Basico Model: talk2biomodels/models/basico_model.md
      - Tools:
          - Search models: talk2biomodels/tools/search_models.md
          - Model information: talk2biomodels/tools/get_modelinfo.md
          - Simulate model: talk2biomodels/tools/simulate_model.md
          - Ask questions: talk2biomodels/tools/ask_question.md
          - Custom plots: talk2biomodels/tools/custom_plotter.md
          - Load biomodel: talk2biomodels/tools/load_biomodel.md

  - Talk2Cells:
      - Talk2Cells: talk2cells/intro.md
      - Tutorials:
          - cell2sentence: ./notebooks/talk2cells/tutorial_c2s.ipynb
          - Cell Annotation: ./notebooks/talk2cells/tutorial_cell_annotation.ipynb
          - Cell Discovery: ./notebooks/talk2cells/tutorial_cell_discovery.ipynb
          - UMAP Visualization: ./notebooks/talk2cells/tutorial_UMAP_visualization.ipynb
          - Cell Type Proportion: ./notebooks/talk2cells/tutorial_cell_type_proportion.ipynb
      - Agents:
          - SCP Agent: talk2cells/agents/scp_agent.md
      - States:
          - Talk2Cells: talk2cells/states/state_talk2cells.md
      - Tools:
          - Search studies: talk2cells/tools/search_studies.md
          - Display studies: talk2cells/tools/display_studies.md

  - Talk2KnowledgeGraphs:
      - Introduction: talk2knowledgegraphs/intro.md
      - Tutorials:
          - PrimeKG: ./notebooks/talk2knowledgegraphs/tutorial_primekg_loader.ipynb
          - StarkQA-PrimeKG: ./notebooks/talk2knowledgegraphs/tutorial_starkqa_primekg_loader.ipynb
          - BioBridge-PrimeKG: ./notebooks/talk2knowledgegraphs/tutorial_biobridge_primekg_loader.ipynb
          - PrimeKG Subgraph Extraction: ./notebooks/talk2knowledgegraphs/tutorial_primekg_subgraph.ipynb
          - BioBridge-PrimeKG Multimodal: ./notebooks/talk2knowledgegraphs/tutorial_biobridge_primekg_multimodal.ipynb
          - Textual Embeddings (all-minilm): ./notebooks/talk2knowledgegraphs/tutorial_starkqa_primekg_textual_embeddings_all_minilm.ipynb
          - Textual Embeddings (nomic-embed-text): ./notebooks/talk2knowledgegraphs/tutorial_starkqa_primekg_textual_embeddings_nomic_embed_text.ipynb
          - Drug Enrichments/Embeddings (SMILES/molmim): ./notebooks/talk2knowledgegraphs/tutorial_primekg_smiles_enrich_embed.ipynb
          - PrimeKG enrichments/embeddings: ./notebooks/talk2knowledgegraphs/tutorial_primekg_enrichment.ipynb
          - Protein Embeddings: ./notebooks/talk2knowledgegraphs/tutorial_biobridge_primekg_protein_embeddings.ipynb
          - Embedding Alignment: ./notebooks/talk2knowledgegraphs/tutorial_multimodal_embeddings_alignment.ipynb
          - Evaluation (VSS): ./notebooks/talk2knowledgegraphs/tutorial_starkqa_primekg_evaluation_vss.ipynb
          - Talk2KG Agentic Tools: ./notebooks/talk2knowledgegraphs/tutorial_talk2kg_agentic_tools.ipynb
          - PyG2DataFrame: ./notebooks/talk2knowledgegraphs/tutorial_pyg2dataframe.ipynb
          - UniProt ID Mapping: ./notebooks/talk2knowledgegraphs/tutorial_uniprot_mapping.ipynb
      - Datasets:
          - Dataset: talk2knowledgegraphs/datasets/dataset.md
          - PrimeKG: talk2knowledgegraphs/datasets/primekg.md
          - StarkQA-PrimeKG: talk2knowledgegraphs/datasets/starkqa_primekg.md
          - BioBridge-PrimeKG: talk2knowledgegraphs/datasets/biobridge_primekg.md
      - Utils:
          - Embeddings:
              - Embeddings: talk2knowledgegraphs/utils/embeddings/embeddings.md
              - EmbeddingWithSentenceTransformer: talk2knowledgegraphs/utils/embeddings/sentence_transformer.md
              - EmbeddingWithHuggingFace: talk2knowledgegraphs/utils/embeddings/huggingface.md
              - EmbeddingWithOllama: talk2knowledgegraphs/utils/embeddings/ollama.md
              - EmbeddingWithMOLMIM: talk2knowledgegraphs/utils/embeddings/nim_molmim.md
          - Enrichments:
              - Enrichments: talk2knowledgegraphs/utils/enrichments/enrichments.md
              - EnrichmentWithOllama: talk2knowledgegraphs/utils/enrichments/ollama.md
              - EnrichmentWithPubChem: talk2knowledgegraphs/utils/enrichments/pubchem_strings.md
              - EnrichmentWithUniProt: talk2knowledgegraphs/utils/enrichments/uniprot_proteins.md
              - EnrichmentWithReactome: talk2knowledgegraphs/utils/enrichments/reactome_pathways.md
              - EnrichmentWithOLS: talk2knowledgegraphs/utils/enrichments/ols_terms.md
      - Agents:
          - Talk2KG Agent: talk2knowledgegraphs/agents/t2kg_agent.md
      - States:
          - Talk2KG State: talk2knowledgegraphs/states/state_talk2knowledgegraphs.md
      - Tools:
          - Subgraph Extraction: talk2knowledgegraphs/tools/subgraph_extraction.md
          - Subgraph Summarization: talk2knowledgegraphs/tools/subgraph_summarization.md
          - GraphRAG Reasoning: talk2knowledgegraphs/tools/graphrag_reasoning.md
          - Load Arguments: talk2knowledgegraphs/tools/load_arguments.md

  - Talk2Scholars:
      - Introduction: talk2scholars/intro.md
      - Tutorials: ./notebooks/talk2scholars/tutorial.ipynb
      - Agents:
          - Main Agent: talk2scholars/agents/main_agent.md
          - S2 Agent: talk2scholars/agents/s2_agent.md
          - Paper Download Agent: talk2scholars/agents/paper_download_agent.md
          - Zotero Agent: talk2scholars/agents/zotero_agent.md
          - PDF Agent: talk2scholars/agents/pdf_agent.md
      - States:
          - Talk2Scholars state: talk2scholars/states/state_talk2scholars.md
      - Tools:
          - Search Papers: talk2scholars/tools/search.md
          - Single Paper Recommendation: talk2scholars/tools/single_paper_rec.md
          - Multi Paper Recommendation: talk2scholars/tools/multi_paper_rec.md
          - Display Dataframe: talk2scholars/tools/display_dataframe.md
          - Query Dataframe: talk2scholars/tools/query_dataframe.md
          - Retrieve ID: talk2scholars/tools/retrieve_semantic_scholar_paper_id.md
          - Download Arxiv Input: talk2scholars/tools/download_arxiv_input.md
<<<<<<< HEAD
          - Download Pubmed Paper: talk2scholars/tools/download_pubmed_paper.md
=======
          - Download BioRxiv Input: talk2scholars/tools/download_biorxiv_input.md
          - Download MedRxiv Input: talk2scholars/tools/download_medrxiv_input.md
>>>>>>> abd6a98e
          - Zotero Read: talk2scholars/tools/zotero_read.md
          - Zotero Write: talk2scholars/tools/zotero_write.md
          - Zotero Review: talk2scholars/tools/zotero_review.md
          - Question and answer: talk2scholars/tools/question_and_answer.md
      - Utils:
          S2 Agent:
            - Search Helper: talk2scholars/utils/search_helper.md
            - Single Paper Recommendation Helper: talk2scholars/utils/single_helper.md
            - Multi Paper Recommendation Helper: talk2scholars/utils/multi_helper.md
          Zotero Agent:
            - Zotero Write Helper: talk2scholars/utils/write_helper.md
            - Zotero Read Helper: talk2scholars/utils/read_helper.md
            - Zotero Review Helper: talk2scholars/utils/review_helper.md
            - Zotero Path: talk2scholars/utils/zotero_path.md
            - Zotero PDF Downloader: talk2scholars/utils/zotero_pdf_downloader.md
          PDF Agent:
            - Nvidia NIM Reranker: talk2scholars/utils/nvidia_nim_reranker.md
            - Vector Store: talk2scholars/utils/vector_store.md
            - Retrieve Chunks: talk2scholars/utils/retrieve_chunks.md
            - Generate Answer: talk2scholars/utils/generate_answer.md
            - Tool Helper: talk2scholars/utils/tool_helper.md

  - Documentation:
      - Ops:
          - Introduction: ops/Documentation_intro.md
          - CodeOps: ops/CodeOps.md
          - DevOps: ops/DevOps.md
      - Contributing:
          - Contributing: CONTRIBUTING.md

repo_url: https://github.com/VirtualPatientEngine/AIAgents4Pharma
repo_name: VPE/AIAgents4Pharma

extra_css:
  - VPE.png
theme:
  name: material
  logo: assets/VPE.png
  palette:
    - accent: black
      primary: white
      scheme: default
      toggle:
        icon: material/toggle-switch-off-outline
        name: Switch to dark mode
    - accent: black
      primary: white
      scheme: slate
      toggle:
        icon: material/toggle-switch
        name: Switch to light mode
  features:
    - navigation.top
    - navigation.tabs
    - navigation.instant
    - navigation.expand
    - search.suggest
    - search.highlight
    - content.code.copy
    - navigation.scrollable

plugins:
  - search:
      lang:
        - en
        - de
  - mkdocstrings:
      handlers:
        python:
          options:
            filters: None
  - mkdocs-jupyter:
      include_source: True
  - tags
  - include-markdown

markdown_extensions:
  - pymdownx.highlight
    # anchor_linenums: true
    # line_spans: __span
    # pygments_lang_class: true
  - pymdownx.superfences

extra:
  notebooks:
    - overview.md: notebooks/overview.md<|MERGE_RESOLUTION|>--- conflicted
+++ resolved
@@ -116,12 +116,8 @@
           - Query Dataframe: talk2scholars/tools/query_dataframe.md
           - Retrieve ID: talk2scholars/tools/retrieve_semantic_scholar_paper_id.md
           - Download Arxiv Input: talk2scholars/tools/download_arxiv_input.md
-<<<<<<< HEAD
-          - Download Pubmed Paper: talk2scholars/tools/download_pubmed_paper.md
-=======
           - Download BioRxiv Input: talk2scholars/tools/download_biorxiv_input.md
           - Download MedRxiv Input: talk2scholars/tools/download_medrxiv_input.md
->>>>>>> abd6a98e
           - Zotero Read: talk2scholars/tools/zotero_read.md
           - Zotero Write: talk2scholars/tools/zotero_write.md
           - Zotero Review: talk2scholars/tools/zotero_review.md
