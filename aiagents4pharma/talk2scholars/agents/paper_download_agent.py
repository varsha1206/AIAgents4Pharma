--- conflicted
+++ resolved
@@ -14,12 +14,8 @@
 from langgraph.checkpoint.memory import MemorySaver
 from ..state.state_talk2scholars import Talk2Scholars
 from ..tools.paper_download.download_arxiv_input import download_arxiv_paper
-<<<<<<< HEAD
-from ..tools.paper_download.download_pubmed_paper import download_pubmed_paper
-=======
 from ..tools.paper_download.download_medrxiv_input import download_medrxiv_paper
 from ..tools.paper_download.download_biorxiv_input import download_biorxiv_paper
->>>>>>> abd6a98e
 
 # Initialize logger
 logging.basicConfig(level=logging.INFO)
@@ -42,12 +38,8 @@
 
     Returns:
         StateGraph: A compiled LangGraph application that enables the paper download agent to
-<<<<<<< HEAD
-            process user queries and retrieve arXiv papers and pubmed papers.
-=======
         process user queries and retrieve research papers from arXiv (using arXiv ID),
         BioRxiv and MedRxiv (using DOI resolved from the paper title or provided directly).
->>>>>>> abd6a98e
     """
 
     # Load Hydra configuration
@@ -60,11 +52,7 @@
         cfg = cfg.agents.talk2scholars.paper_download_agent
 
     # Define tools properly
-<<<<<<< HEAD
-    tools = ToolNode([download_arxiv_paper,download_pubmed_paper])
-=======
     tools = ToolNode([download_arxiv_paper, download_medrxiv_paper, download_biorxiv_paper])
->>>>>>> abd6a98e
 
     # Define the model
     logger.info("Using OpenAI model %s", llm_model)
@@ -78,11 +66,7 @@
 
     def paper_download_agent_node(state: Talk2Scholars) -> Dict[str, Any]:
         """
-<<<<<<< HEAD
-        Processes the current state to fetch the arXiv paper and pubmed paper.
-=======
         Processes the current state to fetch the research paper from arXiv, BioRxiv, or MedRxiv.
->>>>>>> abd6a98e
         """
         logger.info("Creating paper download agent node with thread_id: %s", uniq_id)
         result = model.invoke(state, {"configurable": {"thread_id": uniq_id}})
